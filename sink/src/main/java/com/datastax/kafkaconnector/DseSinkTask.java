/*
 * Copyright DataStax, Inc.
 *
 *   This software is subject to the below license agreement.
 *   DataStax may make changes to the agreement from time to time,
 *   and will post the amended terms at
 *   https://www.datastax.com/terms/datastax-dse-bulk-utility-license-terms.
 */
package com.datastax.kafkaconnector;

<<<<<<< HEAD
=======
import static com.fasterxml.jackson.databind.DeserializationFeature.USE_BIG_DECIMAL_FOR_FLOATS;

>>>>>>> 03884b96
import com.codahale.metrics.Counter;
import com.datastax.kafkaconnector.config.TableConfig;
import com.datastax.kafkaconnector.config.TopicConfig;
import com.datastax.kafkaconnector.metadata.InnerDataAndMetadata;
import com.datastax.kafkaconnector.metadata.MetadataCreator;
import com.datastax.kafkaconnector.record.KeyValueRecord;
import com.datastax.kafkaconnector.record.KeyValueRecordMetadata;
import com.datastax.kafkaconnector.record.RecordAndStatement;
import com.datastax.kafkaconnector.state.InstanceState;
import com.datastax.kafkaconnector.state.LifeCycleManager;
import com.datastax.oss.driver.api.core.cql.AsyncResultSet;
import com.datastax.oss.driver.api.core.cql.BoundStatement;
import com.google.common.annotations.VisibleForTesting;
import com.google.common.util.concurrent.ThreadFactoryBuilder;
import org.apache.kafka.clients.consumer.OffsetAndMetadata;
import org.apache.kafka.common.KafkaException;
import org.apache.kafka.common.TopicPartition;
import org.apache.kafka.connect.errors.RetriableException;
import org.apache.kafka.connect.sink.SinkRecord;
import org.apache.kafka.connect.sink.SinkTask;
import org.slf4j.Logger;
import org.slf4j.LoggerFactory;

import java.io.IOException;
import java.time.Duration;
import java.time.Instant;
import java.util.Collection;
import java.util.List;
import java.util.Map;
import java.util.concurrent.BlockingQueue;
import java.util.concurrent.CompletableFuture;
import java.util.concurrent.CompletionStage;
import java.util.concurrent.ConcurrentHashMap;
import java.util.concurrent.ConcurrentLinkedQueue;
import java.util.concurrent.ExecutionException;
import java.util.concurrent.ExecutorService;
import java.util.concurrent.Executors;
import java.util.concurrent.Future;
import java.util.concurrent.LinkedBlockingQueue;
import java.util.stream.Collectors;

import static com.datastax.kafkaconnector.DseSinkTask.TaskState.RUN;
import static com.datastax.kafkaconnector.DseSinkTask.TaskState.STOP;
import static com.datastax.kafkaconnector.DseSinkTask.TaskState.WAIT;

/** DseSinkTask does the heavy lifting of processing {@link SinkRecord}s and writing them to DSE. */
public class DseSinkTask extends SinkTask {
<<<<<<< HEAD
=======
  private static final Runnable NO_OP = () -> {};
  private static final ObjectMapper OBJECT_MAPPER = new ObjectMapper();
  private static final JavaType JSON_NODE_MAP_TYPE =
      OBJECT_MAPPER.constructType(new TypeReference<Map<String, JsonNode>>() {}.getType());
  private static final RecordMetadata JSON_RECORD_METADATA =
      (field, cqlType) ->
          field.equals(RawData.FIELD_NAME) ? GenericType.STRING : GenericType.of(JsonNode.class);
>>>>>>> 03884b96
  private static final Logger log = LoggerFactory.getLogger(DseSinkTask.class);
  private final ExecutorService boundStatementProcessorService =
      Executors.newFixedThreadPool(
          1, new ThreadFactoryBuilder().setNameFormat("bound-statement-processor-%d").build());
  private InstanceState instanceState;
  private Map<TopicPartition, OffsetAndMetadata> failureOffsets;
  private TaskStateManager taskStateManager;

  @Override
  public String version() {
    return new DseSinkConnector().version();
  }

  @Override
  public void start(Map<String, String> props) {
    log.debug("Task DseSinkTask starting with props: {}", props);
    taskStateManager = new TaskStateManager();
    failureOffsets = new ConcurrentHashMap<>();
    instanceState = LifeCycleManager.startTask(this, props);
  }

  /**
   * Invoked by the Connect infrastructure prior to committing offsets to Kafka, which is typically
   * 10 seconds. This is the task's opportunity to report failed record offsets and keeping the sink
   * from progressing on a particular topic.
   *
   * @param currentOffsets map of offsets (one offset for each topic)
   * @return the map, mutated to have failure offsets recorded in it
   */
  @Override
  public Map<TopicPartition, OffsetAndMetadata> preCommit(
      Map<TopicPartition, OffsetAndMetadata> currentOffsets) {
    // Copy all of the failures (which point to the offset that we should retrieve from next time)
    // into currentOffsets.
    currentOffsets.putAll(failureOffsets);
    return currentOffsets;
  }

  /**
   * Entry point for record processing.
   *
   * @param sinkRecords collection of Kafka {@link SinkRecord}'s to process
   */
  @Override
  public void put(Collection<SinkRecord> sinkRecords) {
    if (sinkRecords.isEmpty()) {
      // Nothing to process.
      return;
    }

    log.debug("Received {} records", sinkRecords.size());

    taskStateManager.waitRunTransitionLogic(
        () -> {
          failureOffsets.clear();

          Instant start = Instant.now();
          List<CompletableFuture<Void>> mappingFutures;
          Collection<CompletionStage<? extends AsyncResultSet>> queryFutures =
              new ConcurrentLinkedQueue<>();
          BlockingQueue<RecordAndStatement> boundStatementsQueue = new LinkedBlockingQueue<>();
          BoundStatementProcessor boundStatementProcessor =
              new BoundStatementProcessor(this, boundStatementsQueue, queryFutures);
          try {
            Future<?> boundStatementProcessorTask =
                boundStatementProcessorService.submit(boundStatementProcessor);
            mappingFutures =
                sinkRecords
                    .stream()
                    .map(
                        record ->
                            CompletableFuture.runAsync(
                                () -> mapAndQueueRecord(boundStatementsQueue, record),
                                instanceState.getMappingExecutor()))
                    .collect(Collectors.toList());

            CompletableFuture.allOf(mappingFutures.toArray(new CompletableFuture[0])).join();
            boundStatementProcessor.stop();
            try {
              boundStatementProcessorTask.get();
            } catch (ExecutionException e) {
              // No-op.
            }
            log.debug("Query futures: {}", queryFutures.size());
            for (CompletionStage<? extends AsyncResultSet> f : queryFutures) {
              try {
                f.toCompletableFuture().get();
              } catch (ExecutionException e) {
                // If any requests failed, they were handled by the "whenComplete" of the individual
                // future, so nothing to do here.
              }
            }

            Instant end = Instant.now();
            long ms = Duration.between(start, end).toMillis();
            log.debug(
                "Completed {}/{} inserts in {} ms",
                boundStatementProcessor.getSuccessfulRecordCount(),
                sinkRecords.size(),
                ms);
          } catch (InterruptedException e) {
            boundStatementProcessor.stop();
            queryFutures.forEach(
                f -> {
                  f.toCompletableFuture().cancel(true);
                  try {
                    f.toCompletableFuture().get();
                  } catch (InterruptedException | ExecutionException e1) {
                    // swallow
                  }
                });

            throw new RetriableException("Interrupted while issuing queries");
          }
        });
  }

  @Override
  public void stop() {
    taskStateManager.toStopTransitionLogic(
        NO_OP, () -> LifeCycleManager.stopTask(this.instanceState, this));
  }

  InstanceState getInstanceState() {
    return instanceState;
  }

  /**
   * Map the given Kafka record based on its topic and the table mappings. Add result {@link
   * BoundStatement}'s to the given queue for further processing.
   *
   * @param boundStatementsQueue the queue that processes {@link RecordAndStatement}'s
   * @param record the {@link SinkRecord} to map
   */
  @VisibleForTesting
  void mapAndQueueRecord(
      BlockingQueue<RecordAndStatement> boundStatementsQueue, SinkRecord record) {
    log.info("sinkRecord arrived: {}, key: {}", record, record.key(), record.value());
    log.info(
        "sinkRecord arrived: {}, value: {}, valueSchema: {}",
        record,
        record.value(),
        record.valueSchema());
    try {
      String topicName = record.topic();
      TopicConfig topicConfig = instanceState.getTopicConfig(topicName);

      for (TableConfig tableConfig : topicConfig.getTableConfigs()) {
        InnerDataAndMetadata key = MetadataCreator.makeMeta(record.key());
        InnerDataAndMetadata value = MetadataCreator.makeMeta(record.value());
        KeyValueRecord keyValueRecord =
            new KeyValueRecord(key.getInnerData(), value.getInnerData(), record.timestamp());
        RecordMapper mapper = instanceState.getRecordMapper(tableConfig);
        boundStatementsQueue.offer(
            new RecordAndStatement(
                record,
                tableConfig.getKeyspaceAndTable(),
                mapper
                    .map(
                        new KeyValueRecordMetadata(key.getInnerMetadata(), value.getInnerMetadata()),
                        keyValueRecord)
                    .setConsistencyLevel(tableConfig.getConsistencyLevel())));
      }
    } catch (KafkaException | IOException e) {
      // The Kafka exception could occur if the record references an unknown topic.
      // The IOException can only theoretically happen when processing json data. But bad json
      // won't result in this exception. We're not pulling data from a file or any other kind of IO.
      // Most likely this error can't occur in this application...but we try to protect ourselves
      // anyway just in case.

      handleFailure(record, e, null, instanceState.getFailedRecordCounter());
    }
  }



  /**
   * Handle a failed record.
   *
   * @param record the {@link SinkRecord} that failed to process
   * @param e the exception
   * @param cql the cql statement that failed to execute
   * @param failCounter the metric that keeps track of number of failures encountered
   */
  synchronized void handleFailure(SinkRecord record, Throwable e, String cql, Counter failCounter) {
    // Store the topic-partition and offset that had an error. However, we want
    // to keep track of the *lowest* offset in a topic-partition that failed. Because
    // requests are sent in parallel and response ordering is non-deterministic,
    // it's possible for a failure in an insert with a higher offset be detected
    // before that of a lower offset. Thus, we only record a failure if
    // 1. There is no entry for this topic-partition, or
    // 2. There is an entry, but its offset is > our offset.
    //
    // This can happen in multiple invocations of this callback concurrently, so
    // we perform these checks/updates in a synchronized block. Presumably failures
    // don't occur that often, so we don't have to be very fancy here.

    failCounter.inc();
    TopicPartition topicPartition = new TopicPartition(record.topic(), record.kafkaPartition());
    long currentOffset = Long.MAX_VALUE;
    if (failureOffsets.containsKey(topicPartition)) {
      currentOffset = failureOffsets.get(topicPartition).offset();
    }
    if (record.kafkaOffset() < currentOffset) {
      failureOffsets.put(topicPartition, new OffsetAndMetadata(record.kafkaOffset()));
      context.offset(topicPartition, record.kafkaOffset());
    }

    String statementError = cql != null ? String.format("\n   statement: %s", cql) : "";

    log.warn(
        "Error inserting/updating row for Kafka record {}: {}{}",
        record,
        e.getMessage(),
        statementError);
  }


<<<<<<< HEAD

  /**
   * The DseSinkTask can be in one of three states, and shutdown behavior varies depending on the
   * current state.
   */
  enum TaskState {
    // Task is waiting for records from the infrastructure
    WAIT,
    // Task is processing a collection of SinkRecords
    RUN,
    // Task is in the process of stopping or is stopped
    STOP
=======
    InnerDataAndMetadata(KeyOrValue innerData, RecordMetadata innerMetadata) {
      this.innerMetadata = innerMetadata;
      this.innerData = innerData;
    }
>>>>>>> 03884b96
  }
}<|MERGE_RESOLUTION|>--- conflicted
+++ resolved
@@ -8,34 +8,31 @@
  */
 package com.datastax.kafkaconnector;
 
-<<<<<<< HEAD
-=======
 import static com.fasterxml.jackson.databind.DeserializationFeature.USE_BIG_DECIMAL_FOR_FLOATS;
 
->>>>>>> 03884b96
 import com.codahale.metrics.Counter;
 import com.datastax.kafkaconnector.config.TableConfig;
 import com.datastax.kafkaconnector.config.TopicConfig;
-import com.datastax.kafkaconnector.metadata.InnerDataAndMetadata;
-import com.datastax.kafkaconnector.metadata.MetadataCreator;
+import com.datastax.kafkaconnector.record.JsonData;
+import com.datastax.kafkaconnector.record.KeyOrValue;
 import com.datastax.kafkaconnector.record.KeyValueRecord;
 import com.datastax.kafkaconnector.record.KeyValueRecordMetadata;
+import com.datastax.kafkaconnector.record.RawData;
 import com.datastax.kafkaconnector.record.RecordAndStatement;
+import com.datastax.kafkaconnector.record.RecordMetadata;
+import com.datastax.kafkaconnector.record.StructData;
+import com.datastax.kafkaconnector.record.StructDataMetadata;
 import com.datastax.kafkaconnector.state.InstanceState;
 import com.datastax.kafkaconnector.state.LifeCycleManager;
 import com.datastax.oss.driver.api.core.cql.AsyncResultSet;
 import com.datastax.oss.driver.api.core.cql.BoundStatement;
+import com.datastax.oss.driver.api.core.type.reflect.GenericType;
+import com.fasterxml.jackson.core.type.TypeReference;
+import com.fasterxml.jackson.databind.JavaType;
+import com.fasterxml.jackson.databind.JsonNode;
+import com.fasterxml.jackson.databind.ObjectMapper;
 import com.google.common.annotations.VisibleForTesting;
 import com.google.common.util.concurrent.ThreadFactoryBuilder;
-import org.apache.kafka.clients.consumer.OffsetAndMetadata;
-import org.apache.kafka.common.KafkaException;
-import org.apache.kafka.common.TopicPartition;
-import org.apache.kafka.connect.errors.RetriableException;
-import org.apache.kafka.connect.sink.SinkRecord;
-import org.apache.kafka.connect.sink.SinkTask;
-import org.slf4j.Logger;
-import org.slf4j.LoggerFactory;
-
 import java.io.IOException;
 import java.time.Duration;
 import java.time.Instant;
@@ -53,15 +50,18 @@
 import java.util.concurrent.Future;
 import java.util.concurrent.LinkedBlockingQueue;
 import java.util.stream.Collectors;
-
-import static com.datastax.kafkaconnector.DseSinkTask.TaskState.RUN;
-import static com.datastax.kafkaconnector.DseSinkTask.TaskState.STOP;
-import static com.datastax.kafkaconnector.DseSinkTask.TaskState.WAIT;
+import org.apache.kafka.clients.consumer.OffsetAndMetadata;
+import org.apache.kafka.common.KafkaException;
+import org.apache.kafka.common.TopicPartition;
+import org.apache.kafka.connect.data.Struct;
+import org.apache.kafka.connect.errors.RetriableException;
+import org.apache.kafka.connect.sink.SinkRecord;
+import org.apache.kafka.connect.sink.SinkTask;
+import org.slf4j.Logger;
+import org.slf4j.LoggerFactory;
 
 /** DseSinkTask does the heavy lifting of processing {@link SinkRecord}s and writing them to DSE. */
 public class DseSinkTask extends SinkTask {
-<<<<<<< HEAD
-=======
   private static final Runnable NO_OP = () -> {};
   private static final ObjectMapper OBJECT_MAPPER = new ObjectMapper();
   private static final JavaType JSON_NODE_MAP_TYPE =
@@ -69,14 +69,19 @@
   private static final RecordMetadata JSON_RECORD_METADATA =
       (field, cqlType) ->
           field.equals(RawData.FIELD_NAME) ? GenericType.STRING : GenericType.of(JsonNode.class);
->>>>>>> 03884b96
   private static final Logger log = LoggerFactory.getLogger(DseSinkTask.class);
+  private static final RawData NULL_DATA = new RawData(null);
   private final ExecutorService boundStatementProcessorService =
       Executors.newFixedThreadPool(
           1, new ThreadFactoryBuilder().setNameFormat("bound-statement-processor-%d").build());
   private InstanceState instanceState;
   private Map<TopicPartition, OffsetAndMetadata> failureOffsets;
   private TaskStateManager taskStateManager;
+
+  static {
+    // Configure the json object mapper
+    OBJECT_MAPPER.configure(USE_BIG_DECIMAL_FOR_FLOATS, true);
+  }
 
   @Override
   public String version() {
@@ -207,21 +212,15 @@
   @VisibleForTesting
   void mapAndQueueRecord(
       BlockingQueue<RecordAndStatement> boundStatementsQueue, SinkRecord record) {
-    log.info("sinkRecord arrived: {}, key: {}", record, record.key(), record.value());
-    log.info(
-        "sinkRecord arrived: {}, value: {}, valueSchema: {}",
-        record,
-        record.value(),
-        record.valueSchema());
     try {
       String topicName = record.topic();
       TopicConfig topicConfig = instanceState.getTopicConfig(topicName);
 
       for (TableConfig tableConfig : topicConfig.getTableConfigs()) {
-        InnerDataAndMetadata key = MetadataCreator.makeMeta(record.key());
-        InnerDataAndMetadata value = MetadataCreator.makeMeta(record.value());
+        InnerDataAndMetadata key = makeMeta(record.key());
+        InnerDataAndMetadata value = makeMeta(record.value());
         KeyValueRecord keyValueRecord =
-            new KeyValueRecord(key.getInnerData(), value.getInnerData(), record.timestamp());
+            new KeyValueRecord(key.innerData, value.innerData, record.timestamp());
         RecordMapper mapper = instanceState.getRecordMapper(tableConfig);
         boundStatementsQueue.offer(
             new RecordAndStatement(
@@ -229,7 +228,7 @@
                 tableConfig.getKeyspaceAndTable(),
                 mapper
                     .map(
-                        new KeyValueRecordMetadata(key.getInnerMetadata(), value.getInnerMetadata()),
+                        new KeyValueRecordMetadata(key.innerMetadata, value.innerMetadata),
                         keyValueRecord)
                     .setConsistencyLevel(tableConfig.getConsistencyLevel())));
       }
@@ -244,7 +243,44 @@
     }
   }
 
-
+  /**
+   * Create a metadata object describing the structure of the given key or value (extracted from a
+   * {@link SinkRecord} and a data object that homogenizes interactions with the given key/value
+   * (e.g. an implementation of {@link KeyOrValue}).
+   *
+   * @param keyOrValue the key or value
+   * @return a pair of (RecordMetadata, KeyOrValue)
+   * @throws IOException if keyOrValue is a String and JSON parsing fails in some unknown way. It's
+   *     unclear if this exception can ever trigger in the context of this Connector.
+   */
+  private static InnerDataAndMetadata makeMeta(Object keyOrValue) throws IOException {
+    KeyOrValue innerData;
+    RecordMetadata innerMetadata;
+
+    if (keyOrValue instanceof Struct) {
+      Struct innerRecordStruct = (Struct) keyOrValue;
+      // TODO: PERF: Consider caching these metadata objects, keyed on schema.
+      innerMetadata = new StructDataMetadata(innerRecordStruct.schema());
+      innerData = new StructData(innerRecordStruct);
+    } else if (keyOrValue instanceof String) {
+      innerMetadata = JSON_RECORD_METADATA;
+      try {
+        innerData = new JsonData(OBJECT_MAPPER, JSON_NODE_MAP_TYPE, (String) keyOrValue);
+      } catch (RuntimeException e) {
+        // Json parsing failed. Treat as raw string.
+        innerData = new RawData(keyOrValue);
+        innerMetadata = (RecordMetadata) innerData;
+      }
+    } else if (keyOrValue != null) {
+      innerData = new RawData(keyOrValue);
+      innerMetadata = (RecordMetadata) innerData;
+    } else {
+      // The key or value is null
+      innerData = NULL_DATA;
+      innerMetadata = NULL_DATA;
+    }
+    return new InnerDataAndMetadata(innerData, innerMetadata);
+  }
 
   /**
    * Handle a failed record.
@@ -287,25 +323,14 @@
         statementError);
   }
 
-
-<<<<<<< HEAD
-
-  /**
-   * The DseSinkTask can be in one of three states, and shutdown behavior varies depending on the
-   * current state.
-   */
-  enum TaskState {
-    // Task is waiting for records from the infrastructure
-    WAIT,
-    // Task is processing a collection of SinkRecords
-    RUN,
-    // Task is in the process of stopping or is stopped
-    STOP
-=======
+  /** Simple container class to tie together a {@link SinkRecord} key/value and its metadata. */
+  private static class InnerDataAndMetadata {
+    final KeyOrValue innerData;
+    final RecordMetadata innerMetadata;
+
     InnerDataAndMetadata(KeyOrValue innerData, RecordMetadata innerMetadata) {
       this.innerMetadata = innerMetadata;
       this.innerData = innerData;
     }
->>>>>>> 03884b96
   }
 }
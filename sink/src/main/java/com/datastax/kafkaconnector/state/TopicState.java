/*
 * Copyright DataStax, Inc.
 *
 *   This software is subject to the below license agreement.
 *   DataStax may make changes to the agreement from time to time,
 *   and will post the amended terms at
 *   https://www.datastax.com/terms/datastax-apache-kafka-connector-license-terms.
 */
package com.datastax.kafkaconnector.state;

import com.codahale.metrics.Histogram;
import com.codahale.metrics.Meter;
import com.codahale.metrics.MetricRegistry;
import com.datastax.kafkaconnector.Mapping;
import com.datastax.kafkaconnector.RecordMapper;
import com.datastax.kafkaconnector.codecs.KafkaCodecRegistry;
import com.datastax.kafkaconnector.config.TableConfig;
import com.datastax.kafkaconnector.metrics.MetricNamesCreator;
import com.datastax.oss.driver.api.core.CqlIdentifier;
import com.datastax.oss.driver.api.core.cql.PreparedStatement;
import com.datastax.oss.driver.shaded.guava.common.annotations.VisibleForTesting;
import java.util.List;
import java.util.Map;
import java.util.concurrent.ConcurrentHashMap;
import java.util.function.Function;
import java.util.stream.Collectors;
import org.jetbrains.annotations.NotNull;

/**
 * Container for a topic-scoped entities that the sink tasks need (codec-registry, prepared
 * statement, etc.)
 */
class TopicState {
  private final KafkaCodecRegistry codecRegistry;
  private final Map<TableConfig, RecordMapper> recordMappers;
  private Map<String, Histogram> batchSizeHistograms;
  private Map<String, Meter> recordCounters;
<<<<<<< HEAD
  private Map<String, Counter> failedRecordCounters;
  private Map<String, Histogram> batchSizeInBytesHistograms;
=======
  private Map<String, Meter> failedRecordCounters;
>>>>>>> 9e8a10da

  TopicState(KafkaCodecRegistry codecRegistry) {
    this.codecRegistry = codecRegistry;
    recordMappers = new ConcurrentHashMap<>();
  }

  void createRecordMapper(
      TableConfig tableConfig,
      List<CqlIdentifier> primaryKey,
      PreparedStatement insertUpdateStatement,
      PreparedStatement deleteStatement) {
    recordMappers.putIfAbsent(
        tableConfig,
        new RecordMapper(
            insertUpdateStatement,
            deleteStatement,
            primaryKey,
            new Mapping(tableConfig.getMapping(), codecRegistry),
            tableConfig.isNullToUnset(),
            true,
            false,
            tableConfig.getTtlTimeUnit(),
            tableConfig.getTimestampTimeUnit()));
  }

  void initializeMetrics(MetricRegistry metricRegistry) {
    // Add batch size histograms for all topic-tables.
    batchSizeHistograms =
        constructMetrics(
            recordMappers,
            MetricNamesCreator::createBatchSizeMetricName,
            metricRegistry::histogram);

    // Add batch size in bytes histograms for all topic-tables.
    batchSizeInBytesHistograms =
        constructMetrics(
            recordMappers,
            MetricNamesCreator::createBatchSizeInBytesMetricName,
            metricRegistry::histogram);

    // Add recordCounters for all topic-tables.
    recordCounters =
        constructMetrics(
            recordMappers, MetricNamesCreator::createRecordCountMetricName, metricRegistry::meter);

    // Add failedRecordCounters for all topic-tables.
    failedRecordCounters =
        constructMetrics(
            recordMappers,
            MetricNamesCreator::createFailedRecordCountMetricName,
            metricRegistry::meter);
  }

  private <T> Map<String, T> constructMetrics(
      Map<TableConfig, RecordMapper> recordMappers,
      Function<TableConfig, String> metricNameCreator,
      Function<String, T> metricCreator) {

    return recordMappers
        .keySet()
        .stream()
        .collect(
            Collectors.toMap(
                TableConfig::getKeyspaceAndTable,
                t -> metricCreator.apply(metricNameCreator.apply(t))));
  }

  @NotNull
  Histogram getBatchSizeHistogram(String keyspaceAndTable) {
    return batchSizeHistograms.get(keyspaceAndTable);
  }

  @NotNull
  Histogram getBatchSizeInBytesHistogram(String keyspaceAndTable) {
    return batchSizeInBytesHistograms.get(keyspaceAndTable);
  }

  void incrementRecordCount(String keyspaceAndTable, int incrementBy) {
    recordCounters.get(keyspaceAndTable).mark(incrementBy);
  }

  void incrementFailedCounter(String keyspaceAndTable) {
    failedRecordCounters.get(keyspaceAndTable).mark();
  }

  @VisibleForTesting
  Meter getRecordCountMeter(String keyspaceAndTable) {
    return recordCounters.get(keyspaceAndTable);
  }

  @VisibleForTesting
  Meter getFailedRecordCounter(String keyspaceAndTable) {
    return failedRecordCounters.get(keyspaceAndTable);
  }

  @NotNull
  RecordMapper getRecordMapper(TableConfig tableConfig) {
    return recordMappers.get(tableConfig);
  }
}<|MERGE_RESOLUTION|>--- conflicted
+++ resolved
@@ -35,12 +35,8 @@
   private final Map<TableConfig, RecordMapper> recordMappers;
   private Map<String, Histogram> batchSizeHistograms;
   private Map<String, Meter> recordCounters;
-<<<<<<< HEAD
-  private Map<String, Counter> failedRecordCounters;
+  private Map<String, Meter> failedRecordCounters;
   private Map<String, Histogram> batchSizeInBytesHistograms;
-=======
-  private Map<String, Meter> failedRecordCounters;
->>>>>>> 9e8a10da
 
   TopicState(KafkaCodecRegistry codecRegistry) {
     this.codecRegistry = codecRegistry;

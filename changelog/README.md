--- conflicted
+++ resolved
@@ -1,14 +1,10 @@
 ## Changelog
 
 ### 1.3.0 (in progress)
-<<<<<<< HEAD
 - [improvement] KAF-170: Update Kafka Connector to unified driver
-=======
-
 - [new feature] KAF-127: Add support for now()
 - [improvement] KAF:100: Add rates to failedRecordCount
 - [new feature] KAF-99: Add new BatchSizeInBytes metric
->>>>>>> 8ebc4a4f
 - [improvement] KAF-163: Add test of auth configuration inferring auth.provider to DSE when both username and password are provided.	
 
 ### 1.2.1

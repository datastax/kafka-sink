## Changelog

### 1.3.0 (in progress)
<<<<<<< HEAD
- [improvement] KAF-170: Update Kafka Connector to unified driver
=======

- [improvement] KAF-108: Validate Connect Converter Headers support with our connector and upgrade to kafka 2.4
- [new feature] KAF-108: Support providing CQL query
>>>>>>> 5e776b3e
- [new feature] KAF-127: Add support for now()
- [improvement] KAF:100: Add rates to failedRecordCount
- [new feature] KAF-99: Add new BatchSizeInBytes metric
- [improvement] KAF-163: Add test of auth configuration inferring auth.provider to DSE when both username and password are provided.	

### 1.2.1
- [improvement] KAF-165: Remove restriction preventing Kafka Connector use with open source Cassandra

### 1.2.0
- [new feature] KAF-143: Add support for connecting with cloud using secureBundle
- [new feature] KAF-142: Add ability to extract fields from headers in kafka record and use them in mapping
- [improvement] KAF-148: Switch from using dsbulk kafka_ft branch to 1.x branch
- [task] KAF-151: Evaluate impacts of DAT-449
- [improvement] KAF-80: Ability to keep contact points unresolved
- [improvement] KAF-79: Expose driver configuration options

### 1.1.1
- [improvement] KAF-132: add ignoreErrors settings to prevent infinite loop of errors
- [bug] KAF-135: dse-reference.conf is not loaded because wrong config Loader is used
- [improvement] KAF-136: Upgrade DSE and OSS driver dependencies

### 1.1.0
- [improvement] KAF-115: Configure advanced.metrics.session.cql-requests.highest-latency according to request-timeout
- [improvement] KAF-113: Support deleting rows in DSE when value is null in kafka record
- [improvement] KAF-81: Increment kafka-connect-api version to newest one (2.0.0)
- [improvement] KAF-112: Upgrade to DSE Driver 2.0.1 GA
- [improvement] KAF-72: Counters and histograms should be per topic/keyspace/table, not global
- [new feature] KAF-46: Allow mapping of a field in the Kafka record to the WRITETIME of the DSE record
- [bug] KAF-104: Support topic names that contain periods
- [new feature] KAF-107: Allow ttl to be set from a Kafka field

### 1.0.0
- [new feature] KAF-49: Add queryExecutionTimeout global setting
- [improvement] KAF-52: Refactor kafka-sink repo into a few Maven modules
- [improvement] KAF-54: Change default-properties to be more intuitive
- [bug] KAF-55 Potential deadlock during connector shutdown
- [bug] KAF-53: Jar file name is wrong
- [bug] KAF-57: CL for one topic/table may mask another
- [bug] KAF-59: LifeCycleManager.stopTask has a race condition
- [new feature] KAF-60 Make BoundStatements limit for the batches configurable
- [bug] KAF-64: BoundStatementProcessor should not block indefinitely
- [bug] KAF-70: recordCount is not accurate
- [bug] KAF-76: Connector should fail fast if contactPoints are not valid
- [bug] KAF-85: Metrics for case-sensitive table names cannot be exposed with JMX
- [new feature] KAF-95: Expose connectionsPerHost in the connector configuration

### 1.0.0-alpha3
- [bug] KAF-39: Partitions don't rebalance in distributed mode across multiple workers
- [new feature] KAF-18: Add SSL support
- [new feature] KAF-19: Add plaintext authentication
- [new feature] KAF-20: Add Kerberos authentication
- [new feature] KAF-5: Support Counter type
- [bug] KAF-41: Byte array values cause CodecNotFoundException
- [improvement] KAF-10: Disallow connecting to C* nodes
- [improvement] KAF-15: Gather metrics and report via JMX
- [new feature] KAF-21: Delete row when record has no value
- [new feature] KAF-45: Add 'compression' option to support sending compressed requests to DSE
- [improvement] KAF-43: Add ability to map a single topic to multiple tables
- [bug] KAF-47: Connector sometimes loses track of a failed record

### 1.0.0-alpha2
- [improvement] KAF-38: Improve performance by parallelizing record mapping and using partition-key-based batches when possible
- [bug] KAF-36: Kafka Sink fails when optional schema types are used in Avro schema
- [bug] KAF-37: Using a boolean field in a UDT causes CodecNotFoundException
- [bug] KAF-40: When testing against DSE 5.0, tests fail because DateRange type doesn't exist

### 1.0.0-alpha1
- [new feature] KAF-1: Support JSON Records
- [improvement] KAF-2: Replace duped dsbulk commons code with a ref to the new dsbulk-commons-1.2.0-ng
- [improvement] KAF-3: Expand Kafka Struct support to handle complex objects
- [new feature] KAF-4: Add support for remaining C* and DSE datatypes except Counter and DateRange
- [new feature] KAF-6: Support specifying TTL for inserted rows
- [new feature] KAF-25: Set timestamp on DSE row to the timestamp in the Kafka record
- [improvement] KAF-7: Support mapping raw values in records (e.g. mycol=value or mycol=key)
- [improvement] KAF-12: Fix setting names to conform to design doc
- [improvement] KAF-8: Use batch requests to load data
- [improvement] KAF-27: Produce a tarball deliverable in build process
- [improvement] KAF-26: Support configurable time-zone and locale for date/time parsing
- [new feature] KAF-11: Add nullToUnset topic setting to allow nulls to be treated as nulls
- [improvement] KAF-29: Date/Time conversion settings should be topic-scoped
- [improvement] KAF-13: Exclude unnecessary classes from uberjar
- [new feature] KAF-9: Support specifying consistency level for statements
- [bug] KAF-30: Connector throws "event executor terminated" with multiple workers in distributed mode
- [improvement] KAF-31: Support DSE DateRange Type
- [improvement] KAF-13: Exclude unnecessary classes from uberjar
- [bug] KAF-32: Connector is unkillable after encountering a connectivity issue with DSE
- [bug] KAF-33: Connector loses records when DSE connection is lost
- [bug] KAF-34: Package a simple README.md in the Kafka connector bundle
- [bug] KAF-35: Connector causes spurious DEBUG logging in Confluent 3.2.1 connect infrastructure<|MERGE_RESOLUTION|>--- conflicted
+++ resolved
@@ -1,13 +1,9 @@
 ## Changelog
 
 ### 1.3.0 (in progress)
-<<<<<<< HEAD
 - [improvement] KAF-170: Update Kafka Connector to unified driver
-=======
-
 - [improvement] KAF-108: Validate Connect Converter Headers support with our connector and upgrade to kafka 2.4
 - [new feature] KAF-108: Support providing CQL query
->>>>>>> 5e776b3e
 - [new feature] KAF-127: Add support for now()
 - [improvement] KAF:100: Add rates to failedRecordCount
 - [new feature] KAF-99: Add new BatchSizeInBytes metric
